--- conflicted
+++ resolved
@@ -1,12 +1,4 @@
-<<<<<<< HEAD
-# Grid Trading Plan Calculator
-
-Version: 1.5.4
-Author: Rong Zhu
-Date: August 14, 2024
-=======
 # Grid Trading Tool
->>>>>>> b4a3712a
 
 ## Description
 
